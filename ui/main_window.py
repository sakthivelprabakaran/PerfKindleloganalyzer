--- conflicted
+++ resolved
@@ -20,10 +20,7 @@
 from logic.state_manager import StateManager
 from utils.pdf_export import PdfExporter
 from utils.txt_export import TxtExporter
-<<<<<<< HEAD
-from utils.excel_export import ExcelExporter
-=======
->>>>>>> 07769dd0
+
 import openpyxl
 from openpyxl.styles import Font, Alignment, PatternFill
 
@@ -31,20 +28,6 @@
 class FinalKindleLogAnalyzer(QMainWindow):
     def __init__(self):
         super().__init__()
-<<<<<<< HEAD
-        self.state = StateManager()
-=======
-        self.results = []
-        self.current_iteration = 1
-        self.all_iterations_data = ""
-        self.test_case_title = ""
-        self.batch_results = {}
-        self.loaded_files = []
-        self.current_mode = "default"
-        self.dark_mode = False
-        self.processed_test_cases = set()
-        self.threads = []
->>>>>>> 07769dd0
 
         logging.basicConfig(filename='kindle_log_analyzer.log', level=logging.INFO,
                             format='%(asctime)s - %(levelname)s - %(message)s')
@@ -316,16 +299,7 @@
         layout = QVBoxLayout()
 
         layout.addWidget(QLabel("📦 Waveform Boxes - Table Layout"))
-<<<<<<< HEAD
-
-        # Main results table - optimized for copying to Excel
-        self.waveform_table = QTableWidget()
-        self.waveform_table.setAlternatingRowColors(True)
-        self.waveform_table.setSelectionBehavior(QAbstractItemView.SelectRows)
-        self.waveform_table.horizontalHeader().setStretchLastSection(True)
-        layout.addWidget(self.waveform_table)
-=======
->>>>>>> 07769dd0
+
 
         # Main results table - optimized for copying to Excel
         self.waveform_table = QTableWidget()
@@ -476,59 +450,7 @@
         self.waveform_table.setRowCount(0)
         self.waveform_table.setColumnCount(3)
         self.waveform_table.setHorizontalHeaderLabels(["Iteration", "Waveform Data", "Copy"])
-<<<<<<< HEAD
-
-        if results_to_display is None:
-            results_to_display = self.state.results
-
-        if not results_to_display:
-            return
-
-        for result in results_to_display:
-            row_position = self.waveform_table.rowCount()
-            self.waveform_table.insertRow(row_position)
-
-            self.waveform_table.setItem(row_position, 0, QTableWidgetItem(str(result['iteration'])))
-
-            waveform_data = []
-            for idx, height_info in enumerate(result['all_heights'], 1):
-                height = height_info['height']
-                waveform = height_info['waveform']
-                waveform_data.append(f"{idx}. Height - {height}, Waveform - {waveform}")
-
-            self.waveform_table.setItem(row_position, 1, QTableWidgetItem("\n".join(waveform_data)))
-
-            copy_btn = QPushButton("📋 Copy")
-            copy_btn.clicked.connect(lambda checked, r=result: self.copy_iteration_data(r))
-            self.waveform_table.setCellWidget(row_position, 2, copy_btn)
-
-=======
-
-        if results_to_display is None:
-            results_to_display = self.results
-        
-        if not results_to_display:
-            return
-
-        for result in results_to_display:
-            row_position = self.waveform_table.rowCount()
-            self.waveform_table.insertRow(row_position)
-            
-            self.waveform_table.setItem(row_position, 0, QTableWidgetItem(str(result['iteration'])))
-            
-            waveform_data = []
-            for idx, height_info in enumerate(result['all_heights'], 1):
-                height = height_info['height']
-                waveform = height_info['waveform']
-                waveform_data.append(f"{idx}. Height - {height}, Waveform - {waveform}")
-            
-            self.waveform_table.setItem(row_position, 1, QTableWidgetItem("\n".join(waveform_data)))
-
-            copy_btn = QPushButton("📋 Copy")
-            copy_btn.clicked.connect(lambda checked, r=result: self.copy_iteration_data(r))
-            self.waveform_table.setCellWidget(row_position, 2, copy_btn)
-
->>>>>>> 07769dd0
+
         self.waveform_table.resizeColumnsToContents()
         self.waveform_table.resizeRowsToContents()
 
@@ -578,17 +500,7 @@
 
     def export_pdf_report(self):
         """Export a single PDF report."""
-<<<<<<< HEAD
-        if not self.state.results:
-            QMessageBox.warning(self, "Warning", "No results to export.")
-            return
-
-=======
-        if not self.results:
-            QMessageBox.warning(self, "Warning", "No results to export.")
-            return
-        
->>>>>>> 07769dd0
+
         test_case_name = self.test_case_input.text().strip()
         if not test_case_name:
             QMessageBox.warning(self, "Warning", "Please enter a test case name.")
@@ -600,31 +512,7 @@
         if not pdf_path:
             return
 
-<<<<<<< HEAD
-        pdf_exporter = PdfExporter()
-        success, message = pdf_exporter.export_pdf_report(self.state.results, pdf_path, self.state.current_mode)
-        if success:
-            QMessageBox.information(self, "Success", message)
-        else:
-            QMessageBox.critical(self, "Error", message)
-            logging.error(message)
-
-    def export_txt_report(self):
-        """Export a single TXT report."""
-        if not self.state.results:
-=======
-        try:
-            pdf_exporter = PdfExporter()
-            pdf_exporter.generate_pdf_report(self.results, pdf_path, self.current_mode)
-            QMessageBox.information(self, "Success", f"Report successfully exported to {pdf_path}")
-        except Exception as e:
-            QMessageBox.critical(self, "Error", f"Failed to create PDF file: {e}")
-            logging.error(f"Failed to create PDF file: {e}")
-
-    def export_txt_report(self):
-        """Export a single TXT report."""
-        if not self.results:
->>>>>>> 07769dd0
+
             QMessageBox.warning(self, "Warning", "No results to export.")
             return
 
@@ -638,24 +526,6 @@
 
         if not txt_path:
             return
-
-<<<<<<< HEAD
-        txt_exporter = TxtExporter()
-        success, message = txt_exporter.export_txt_report(self.state.results, txt_path)
-        if success:
-            QMessageBox.information(self, "Success", message)
-        else:
-            QMessageBox.critical(self, "Error", message)
-            logging.error(message)
-=======
-        try:
-            txt_exporter = TxtExporter()
-            txt_exporter.export_txt_file(self.results, txt_path)
-            QMessageBox.information(self, "Success", f"Report successfully exported to {txt_path}")
-        except Exception as e:
-            QMessageBox.critical(self, "Error", f"Failed to create TXT file: {e}")
-            logging.error(f"Failed to create TXT file: {e}")
->>>>>>> 07769dd0
 
     def add_iteration(self):
         """Add iteration data"""
@@ -691,13 +561,7 @@
 
     def on_single_processing_complete(self, data):
         """Handle single processing completion"""
-<<<<<<< HEAD
-        self.state.results = data['results']
-        self.state.processed_test_cases.add(self.test_case_input.text().strip())
-=======
-        self.results = data['results']
-        self.processed_test_cases.add(self.test_case_input.text().strip())
->>>>>>> 07769dd0
+
         self.progress_bar.setVisible(False)
         self.update_all_displays()
         self.enable_export_buttons()
@@ -705,23 +569,6 @@
 
     def on_batch_processing_complete(self, data, filename):
         """Handle batch processing completion for a single file."""
-<<<<<<< HEAD
-        self.state.batch_results[filename] = data['results']
-        # Check if all files have been processed
-        if len(self.state.batch_results) == len(self.state.loaded_files):
-            self.progress_bar.setVisible(False)
-            self.update_all_displays()
-            self.enable_export_buttons()
-            self.status_label.setText(f"Processed {len(self.state.loaded_files)} files")
-=======
-        self.batch_results[filename] = data['results']
-        # Check if all files have been processed
-        if len(self.batch_results) == len(self.loaded_files):
-            self.progress_bar.setVisible(False)
-            self.update_all_displays()
-            self.enable_export_buttons()
-            self.status_label.setText(f"Processed {len(self.loaded_files)} files")
->>>>>>> 07769dd0
 
     def on_processing_error(self, error):
         """Handle processing error"""
@@ -737,26 +584,11 @@
         if self.processing_mode.currentText() == "Batch Files":
             self.update_summary_display()
             self.update_batch_display()
-<<<<<<< HEAD
-            results_to_display = [item for sublist in self.state.batch_results.values() for item in sublist]
-=======
-            results_to_display = [item for sublist in self.batch_results.values() for item in sublist]
->>>>>>> 07769dd0
+            
             self.update_results_table(results_to_display)
             self.update_heights_table(results_to_display)
             self.update_waveform_boxes(results_to_display)
         else:
-<<<<<<< HEAD
-            self.update_summary_display(self.state.results)
-            self.update_results_table(self.state.results)
-            self.update_waveform_boxes(self.state.results)
-            self.update_heights_table(self.state.results)
-=======
-            self.update_summary_display(self.results)
-            self.update_results_table(self.results)
-            self.update_waveform_boxes(self.results)
-            self.update_heights_table(self.results)
->>>>>>> 07769dd0
             self.batch_results_text.clear()
 
 
@@ -764,29 +596,16 @@
         """Update summary display"""
         if self.processing_mode.currentText() == "Batch Files":
             self.summary_text.clear()
-<<<<<<< HEAD
-            for filename, results in self.state.batch_results.items():
-=======
-            for filename, results in self.batch_results.items():
->>>>>>> 07769dd0
+
                 self.generate_summary_for_file(filename, results)
             return
 
         if results_to_display is None:
-<<<<<<< HEAD
-            results_to_display = self.state.results
-=======
-            results_to_display = self.results
->>>>>>> 07769dd0
 
         if not results_to_display:
             self.summary_text.clear()
             return
-<<<<<<< HEAD
-
-=======
-        
->>>>>>> 07769dd0
+          
         self.generate_summary_for_file(self.test_case_input.text() or "Single Entry", results_to_display)
 
     def generate_summary_for_file(self, filename, results):
@@ -832,11 +651,7 @@
         self.results_table.setRowCount(0)
         if self.processing_mode.currentText() == "Batch Files":
             self.results_table.setColumnCount(1)
-<<<<<<< HEAD
-            for filename, results in self.state.batch_results.items():
-=======
-            for filename, results in self.batch_results.items():
->>>>>>> 07769dd0
+            
                 row_position = self.results_table.rowCount()
                 self.results_table.insertRow(row_position)
                 header_item = QTableWidgetItem(f"📄 {filename}")
@@ -847,11 +662,7 @@
                 self.populate_results_table(results)
         else:
             if results_to_display is None:
-<<<<<<< HEAD
-                results_to_display = self.state.results
-=======
-                results_to_display = self.results
->>>>>>> 07769dd0
+
             self.populate_results_table(results_to_display)
 
     def populate_results_table(self, results):
@@ -882,11 +693,7 @@
         self.heights_table.setRowCount(0)
         if self.processing_mode.currentText() == "Batch Files":
             self.heights_table.setColumnCount(1)
-<<<<<<< HEAD
-            for filename, results in self.state.batch_results.items():
-=======
-            for filename, results in self.batch_results.items():
->>>>>>> 07769dd0
+
                 row_position = self.heights_table.rowCount()
                 self.heights_table.insertRow(row_position)
                 header_item = QTableWidgetItem(f"📄 {filename}")
@@ -897,11 +704,7 @@
                 self.populate_heights_table(results)
         else:
             if results_to_display is None:
-<<<<<<< HEAD
-                results_to_display = self.state.results
-=======
-                results_to_display = self.results
->>>>>>> 07769dd0
+
             self.populate_heights_table(results_to_display)
 
     def populate_heights_table(self, results):
@@ -929,20 +732,12 @@
 
     def update_batch_display(self):
         """Update batch results display"""
-<<<<<<< HEAD
-        if not self.state.batch_results:
-=======
-        if not self.batch_results:
->>>>>>> 07769dd0
+
             return
 
         batch_html = "<h2>📁 Batch Processing Results</h2>"
 
-<<<<<<< HEAD
-        for filename, results in self.state.batch_results.items():
-=======
-        for filename, results in self.batch_results.items():
->>>>>>> 07769dd0
+
             batch_html += f"<h3>📄 {filename}</h3>"
             if results:
                 batch_html += "<table border='1' cellpadding='5' cellspacing='0'>"
@@ -967,11 +762,7 @@
 
     def export_zip_report(self):
         """Export all reports into a single ZIP file."""
-<<<<<<< HEAD
-        if not self.state.batch_results:
-=======
-        if not self.batch_results:
->>>>>>> 07769dd0
+        
             QMessageBox.warning(self, "Warning", "No results to export.")
             return
 
@@ -981,46 +772,6 @@
         if not zip_path:
             return
 
-<<<<<<< HEAD
-        pdf_exporter = PdfExporter()
-        success, message = pdf_exporter.export_zip_report(self.state.batch_results, zip_path, self.state.current_mode)
-        if success:
-            QMessageBox.information(self, "Success", message)
-        else:
-            QMessageBox.critical(self, "Error", message)
-            logging.error(message)
-
-    def export_excel_with_highlighting(self):
-        """Export to Excel with the new format."""
-        if self.processing_mode.currentText() != "Batch Files" or not self.state.batch_results:
-=======
-        try:
-            with zipfile.ZipFile(zip_path, 'w') as zipf:
-                for filename, results in self.batch_results.items():
-                    # Generate PDF report
-                    pdf_exporter = PdfExporter()
-                    pdf_path = f"{Path(filename).stem}_report.pdf"
-                    pdf_exporter.generate_pdf_report(results, pdf_path, self.current_mode)
-                    zipf.write(pdf_path, os.path.basename(pdf_path))
-                    os.remove(pdf_path)
-
-                    # Generate TXT report
-                    txt_exporter = TxtExporter()
-                    txt_path = f"{Path(filename).stem}_report.txt"
-                    txt_exporter.export_txt_file(results, txt_path)
-                    zipf.write(txt_path, os.path.basename(txt_path))
-                    os.remove(txt_path)
-
-            QMessageBox.information(self, "Success", f"Reports successfully exported to {zip_path}")
-
-        except Exception as e:
-            QMessageBox.critical(self, "Error", f"Failed to create ZIP file: {e}")
-            logging.error(f"Failed to create ZIP file: {e}")
-
-    def export_excel_with_highlighting(self):
-        """Export to Excel with the new format."""
-        if self.processing_mode.currentText() != "Batch Files" or not self.batch_results:
->>>>>>> 07769dd0
             QMessageBox.warning(self, "Warning", "Excel export is only available for batch processing.")
             return
 
@@ -1033,102 +784,6 @@
         if not filename:
             return
 
-<<<<<<< HEAD
-        excel_exporter = ExcelExporter()
-        success, message = excel_exporter.export_excel_with_highlighting(self.state.batch_results, filename)
-        if success:
-            QMessageBox.information(self, "Success", message)
-        else:
-            QMessageBox.critical(self, "Error", message)
-            logging.error(message)
-=======
-        try:
-            workbook = openpyxl.Workbook()
-            sheet = workbook.active
-            sheet.title = "Batch Results"
-
-            # Find max number of iterations for header
-            max_iterations = 0
-            for results in self.batch_results.values():
-                if len(results) > max_iterations:
-                    max_iterations = len(results)
-            
-            # Create headers
-            headers = ["Test Case Name"]
-            for i in range(1, max_iterations + 1):
-                headers.append(f"IT_{i:02d}")
-            headers.extend(["Average", "Waveform Data"])
-            sheet.append(headers)
-
-            # Write data rows
-            for test_case_name, results in self.batch_results.items():
-                row_data = [test_case_name]
-                durations = [r['duration'] for r in results]
-                
-                # Add iteration durations
-                for i in range(max_iterations):
-                    if i < len(durations):
-                        row_data.append(f"{durations[i]:.3f}")
-                    else:
-                        row_data.append("")
-                
-                # Add average
-                avg_duration = sum(durations) / len(durations) if durations else 0
-                row_data.append(f"{avg_duration:.3f}")
-                
-                # Add waveform data
-                row_data.append(self.get_waveform_summary(results))
-
-                sheet.append(row_data)
-
-            # Auto-size columns
-            for column in sheet.columns:
-                max_length = 0
-                column_letter = column[0].column_letter
-                for cell in column:
-                    try:
-                        if cell.value:
-                            length = len(str(cell.value))
-                            if length > max_length:
-                                max_length = length
-                    except:
-                        pass
-                adjusted_width = min(max_length + 2, 50)
-                sheet.column_dimensions[column_letter].width = adjusted_width
-
-            workbook.save(filename)
-            QMessageBox.information(self, "Success", f"Excel file saved to:\n{filename}")
-
-        except Exception as e:
-            QMessageBox.critical(self, "Error", f"Failed to save Excel file: {str(e)}")
-            
-    def get_waveform_summary(self, results):
-        """Get a summary of waveform data for a set of results."""
-        if not results:
-            return ""
-
-        patterns = {}
-        for result in results:
-            waveform_data = []
-            for idx, height_info in enumerate(result['all_heights'], 1):
-                height = height_info['height']
-                waveform = height_info['waveform']
-                waveform_data.append(f"{idx}. Height - {height}, Waveform - {waveform}")
-            
-            pattern_key = "\n".join(waveform_data)
-            if pattern_key not in patterns:
-                patterns[pattern_key] = []
-            patterns[pattern_key].append(f"IT_{result['iteration']:02d}")
-        
-        summary = []
-        for pattern, iterations in patterns.items():
-            if len(iterations) == len(results):
-                summary.append("Same pattern for all iterations:\n" + pattern)
-            else:
-                summary.append(f"Pattern for {', '.join(iterations)}:\n" + pattern)
-        
-        return "\n\n".join(summary)
->>>>>>> 07769dd0
 
     def select_batch_files(self):
         """Select files for batch processing"""
@@ -1151,21 +806,6 @@
 
     def process_batch_files(self):
         """Process batch files"""
-<<<<<<< HEAD
-        if not self.state.loaded_files:
-            return
-
-        self.status_label.setText("Processing batch files...")
-        self.state.batch_results.clear()
-        self.state.threads = []
-=======
-        if not self.loaded_files:
-            return
-
-        self.status_label.setText("Processing batch files...")
-        self.batch_results.clear()
-        self.threads = []
->>>>>>> 07769dd0
 
         for file_path in self.state.loaded_files:
             try:
@@ -1173,19 +813,7 @@
                     content = f.read()
 
                 filename = os.path.basename(file_path)
-<<<<<<< HEAD
-                self.state.current_processing_file = filename
-                # Process content using log processor
-                log_processor = LogProcessor(content, self.state.current_mode)
-                log_processor.result_ready.connect(lambda data, fn=filename: self.on_batch_processing_complete(data, fn))
-                self.state.threads.append(log_processor)
-=======
-                self.current_processing_file = filename
-                # Process content using log processor
-                log_processor = LogProcessor(content, self.current_mode)
-                log_processor.result_ready.connect(lambda data, fn=filename: self.on_batch_processing_complete(data, fn))
-                self.threads.append(log_processor)
->>>>>>> 07769dd0
+
                 log_processor.start()
 
             except Exception as e:
@@ -1201,16 +829,6 @@
 
     def clear_all(self):
         """Clear all data"""
-<<<<<<< HEAD
-        self.state.clear_all()
-=======
-        self.results = []
-        self.batch_results = {}
-        self.loaded_files = []
-        self.all_iterations_data = ""
-        self.current_iteration = 1
-        self.processed_test_cases.clear()
->>>>>>> 07769dd0
 
         self.log_input.clear()
         self.files_list.clear()
@@ -1218,11 +836,7 @@
         self.results_table.setRowCount(0)
         self.heights_table.setRowCount(0)
         self.batch_results_text.clear()
-<<<<<<< HEAD
-=======
-
-        # Clear waveform boxes
->>>>>>> 07769dd0
+
         self.waveform_table.setRowCount(0)
 
         self.export_zip_btn.setEnabled(False)
